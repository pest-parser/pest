// pest. The Elegant Parser
// Copyright (c) 2018 Dragoș Tiselice
//
// Licensed under the Apache License, Version 2.0
// <LICENSE-APACHE or http://www.apache.org/licenses/LICENSE-2.0> or the MIT
// license <LICENSE-MIT or http://opensource.org/licenses/MIT>, at your
// option. All files in the project carrying such notice may not be copied,
// modified, or distributed except according to those terms.

//! # pest. The Elegant Parser
//!
//! pest is a [PEG](https://en.wikipedia.org/wiki/Parsing_expression_grammar) parser built with
//! *simplicity* and *speed* in mind.
//!
//! This crate works in conjunction with the [`pest` crate](https://docs.rs/pest) by
//! deriving a grammar implementation based on a provided grammar.
//!
//! ## `.pest` files
//!
//! Grammar definitions reside in custom `.pest` files located in the `src` directory. Their path is
//! relative to `src` and is specified between the `derive` attribute and empty `struct` that
//! `Parser` will be derived on.
//!
//! Because of a limitation in procedural macros, there is no way for Cargo to know that a module
//! needs to be recompiled based on the file that the procedural macro is opening. This leads to the
//! case where modifying a `.pest` file without touching the file where the `derive` is does not
//! recompile it if it already has a working binary in the cache. To avoid this issue, the grammar
//! file can be included in a dummy `const` definition while debugging.
//!
//! ```ignore
//! #[cfg(debug_assertions)]
//! const _GRAMMAR: &'static str = include_str!("path/to/my_grammar.pest"); // relative to this file
//!
//! #[derive(Parser)]
//! #[grammar = "path/to/my_grammar.pest"] // relative to src
//! struct MyParser;
//! ```
//!
//! ## Grammar
//!
//! A grammar is a series of rules separated by whitespace, possibly containing comments.
//!
//! ### Comments
//!
//! Comments start with `//` and end at the end of the line.
//!
//! ```ignore
//! // a comment
//! ```
//!
//! ### Rules
//!
//! Rules have the following form:
//!
//! ```ignore
//! name = optional_modifier { expression }
//! ```
//!
//! The name of the rule is formed from alphanumeric characters or `_` with the condition that the
//! first character is not a digit and is used to create token pairs. When the rule starts being
//! parsed, the starting part of the token is being produced, with the ending part being produced
//! when the rule finishes parsing.
//!
//! The following token pair notation `a(b(), c())` denotes the tokens: start `a`, start `b`, end
//! `b`, start `c`, end `c`, end `a`.
//!
//! #### Modifiers
//!
//! Modifiers are optional and can be one of `_`, `@`, `$`, or `!`. These modifiers change the
//! behavior of the rules.
//!
//! 1. Silent (`_`)
//!
//!     Silent rules do not create token pairs during parsing, nor are they error-reported.
//!
//!     ```ignore
//!     a = _{ "a" }
//!     b =  { a ~ "b" }
//!     ```
//!
//!     Parsing `"ab"` produces the token pair `b()`.
//!
//! 2. Atomic (`@`)
//!
//!     Atomic rules do not accept whitespace or comments within their expressions and have a
//!     cascading effect on any rule they call. I.e. rules that are not atomic but are called by atomic
//!     rules behave atomically.
//!
//!     Any rules called by atomic rules do not generate token pairs.
//!
//!     ```ignore
//!     a =  { "a" }
//!     b = @{ a ~ "b" }
//!
//!     whitespace = _{ " " }
//!     ```
//!
//!     Parsing `"ab"` produces the token pair `b()`, while `"a   b"` produces an error.
//!
//! 3. Compound-atomic (`$`)
//!
//!     Compound-atomic are identical to atomic rules with the exception that rules called by them are
//!     not forbidden from generating token pairs.
//!
//!     ```ignore
//!     a =  { "a" }
//!     b = ${ a ~ "b" }
//!
//!     whitespace = _{ " " }
//!     ```
//!
//!     Parsing `"ab"` produces the token pairs `b(a())`, while `"a   b"` produces an error.
//!
//! 4. Non-atomic (`!`)
//!
//!     Non-atomic are identical to normal rules with the exception that they stop the cascading effect
//!     of atomic and compound-atomic rules.
//!
//!     ```ignore
//!     a =  { "a" }
//!     b = !{ a ~ "b" }
//!     c = @{ b }
//!
//!     whitespace = _{ " " }
//!     ```
//!
//!     Parsing both `"ab"` and `"a   b"` produce the token pairs `c(a())`.
//!
//! #### Expressions
//!
//! Expressions can be either terminals or non-terminals.
//!
//! 1. Terminals
//!
//!     | Terminal   | Usage                                                          |
//!     |------------|----------------------------------------------------------------|
//!     | `"a"`      | matches the exact string `"a"`                                 |
//!     | `^"a"`     | matches the exact string `"a"` case insensitively (ASCII only) |
//!     | `'a'..'z'` | matches one character between `'a'` and `'z'`                  |
//!     | `a`        | matches rule `a`                                               |
//!
//! Strings and characters follow
//! [Rust's escape mechanisms](https://doc.rust-lang.org/reference/tokens.html#byte-escapes), while
//! identifiers can contain alpha-numeric characters and underscores (`_`), as long as they do not
//! start with a digit.
//!
//! 2. Non-terminals
//!
//!     | Non-terminal | Usage                                                      |
//!     |--------------|------------------------------------------------------------|
//!     | `(e)`        | matches `e`                                                |
//!     | `e1 ~ e2`    | matches the sequence `e1` `e2`                             |
//!     | `e1 | e2`    | matches either `e1` or `e2`                                |
//!     | `e*`         | matches `e` zero or more times                             |
//!     | `e+`         | matches `e` one or more times                              |
//!     | `e{n}`       | matches `e` exactly `n` times                              |
//!     | `e{, n}`     | matches `e` at most `n` times                              |
//!     | `e{n,} `     | matches `e` at least `n` times                             |
//!     | `e{m, n}`    | matches `e` between `m` and `n` times inclusively          |
//!     | `e?`         | optionally matches `e`                                     |
//!     | `&e`         | matches `e` without making progress                        |
//!     | `!e`         | matches if `e` doesn't match without making progress       |
//!     | `push(e)`    | matches `e` and pushes it's captured string down the stack |
//!
//!     where `e`, `e1`, and `e2` are expressions.
//!
//! ## Special rules
//!
//! Special rules can be called within the grammar. They are:
//!
//! * `whitespace` - gets run between rules and sub-rules
//! * `comment` - gets run between rules and sub-rules
//! * `any` - matches exactly one `char`
//! * `soi` - (start-of-input) matches only when a `Parser` is still at the starting position
//! * `eoi` - (end-of-input) matches only when a `Parser` has reached its end
//! * `pop` - pops a string from the stack and matches it
//! * `peek` - peeks a string from the stack and matches it
//!
//! `whitespace` and `comment` should be defined manually if needed. All other rules cannot be
//! overridden.
//!
//! ## `whitespace` and `comment`
//!
//! When defined, these rules get matched automatically in sequences (`~`) and repetitions
//! (`*`, `+`) between expressions. Atomic rules and those rules called by atomic rules are exempt
//! from this behavior.
//!
//! These rules should be defined so as to match one whitespace character and one comment only since
//! they are run in repetitions.
//!
//! If both `whitespace` and `comment` are defined, this grammar:
//!
//! ```ignore
//! a = { b ~ c }
//! ```
//!
//! is effectively transformed into this one behind the scenes:
//!
//! ```ignore
//! a = { b ~ whitespace* ~ (comment ~ whitespace*)* ~ c }
//! ```
//!
//! ## `push`, `pop`, and `peek`
//!
//! `push(e)` simply pushes the captured string of the expression `e` down a stack. This stack can
//! then later be used to match grammar based on its content with `pop` and `peek`.
//!
//! `peek` always matches the string at the top of stack. So, if the stack contains `["a", "b"]`,
//! the this grammar:
//!
//! ```ignore
//! a = { peek }
//! ```
//!
//! is effectively transformed into at parse time:
//!
//! ```ignore
//! a = { "a" }
//! ```
//!
//! `pop` works the same way with the exception that it pops the string off of the stack if the
//! the match worked. With the stack from above, if `pop` matches `"a"`, the stack will be mutated
//! to `["b"]`.
//!
//! ## `Rule`
//!
//! All rules defined or used in the grammar populate a generated `enum` called `Rule`. This
//! implements `pest`'s `RuleType` and can be used throughout the API.

#![doc(html_root_url = "https://docs.rs/pest_derive")]
#![recursion_limit = "256"]

<<<<<<< HEAD
extern crate pest;
extern crate pest_meta;
=======
#[cfg(test)]
#[macro_use]
extern crate pest;
#[cfg(not(test))]
extern crate pest;

>>>>>>> 18b405c4
extern crate proc_macro;
#[macro_use]
extern crate quote;
extern crate syn;

use std::env;
<<<<<<< HEAD
use std::fmt::Display;
=======
use std::fs::File;
use std::io::{self, Read};
>>>>>>> 18b405c4
use std::path::Path;

use pest::Parser;
use proc_macro::TokenStream;
use quote::Ident;
use syn::{Attribute, Lit, MetaItem};

mod generator;
mod optimizer;

use pest_meta::parser::{self, PestParser, PestRule};
use pest_meta::{ast, validator};

#[proc_macro_derive(Parser, attributes(grammar))]
pub fn derive_parser(input: TokenStream) -> TokenStream {
    let source = input.to_string();

    let (name, path) = parse_derive(source);

    let root = env::var("CARGO_MANIFEST_DIR").unwrap_or(".".into());
    let path = Path::new(&root).join("src/").join(&path);
    let file_name = match path.file_name() {
        Some(file_name) => file_name,
        None => panic!("grammar attribute should point to a file")
    };

    let data = match read_file(&path) {
        Ok(data) => data,
        Err(error) => panic!("error opening {:?}: {}", file_name, error)
    };
<<<<<<< HEAD
    let pairs = match PestParser::parse(PestRule::grammar_rules, input) {
        Ok(pairs) => pairs,
        Err(error) => panic!("error parsing {:?}\n\n{}", file_name, error.renamed_rules(|rule| {
            match *rule {
                PestRule::grammar_rule => "rule".to_owned(),
                PestRule::assignment_operator => "`=`".to_owned(),
                PestRule::silent_modifier => "`_`".to_owned(),
                PestRule::atomic_modifier => "`@`".to_owned(),
                PestRule::compound_atomic_modifier => "`$`".to_owned(),
                PestRule::non_atomic_modifier => "`!`".to_owned(),
                PestRule::opening_brace => "`{`".to_owned(),
                PestRule::closing_brace => "`}`".to_owned(),
                PestRule::opening_paren => "`(`".to_owned(),
                PestRule::positive_predicate_operator => "`&`".to_owned(),
                PestRule::negative_predicate_operator => "`!`".to_owned(),
                PestRule::sequence_operator => "`&`".to_owned(),
                PestRule::choice_operator => "`|`".to_owned(),
                PestRule::optional_operator => "`?`".to_owned(),
                PestRule::repeat_operator => "`*`".to_owned(),
                PestRule::repeat_once_operator => "`+`".to_owned(),
                PestRule::comma => "`,`".to_owned(),
                PestRule::closing_paren => "`)`".to_owned(),
                PestRule::quote => "`\"`".to_owned(),
                PestRule::insensitive_string => "`^`".to_owned(),
                PestRule::range_operator => "`..`".to_owned(),
                PestRule::single_quote => "`'`".to_owned(),
=======

    let input = &data;
    let pairs = match GrammarParser::parse(GrammarRule::grammar_rules, input) {
        Ok(pairs) => pairs,
        Err(error) => panic!(
            "error parsing {:?}\n\n{}",
            file_name,
            error.renamed_rules(|rule| match *rule {
                GrammarRule::grammar_rule => "rule".to_owned(),
                GrammarRule::eoi => "end-of-input".to_owned(),
                GrammarRule::assignment_operator => "`=`".to_owned(),
                GrammarRule::silent_modifier => "`_`".to_owned(),
                GrammarRule::atomic_modifier => "`@`".to_owned(),
                GrammarRule::compound_atomic_modifier => "`$`".to_owned(),
                GrammarRule::non_atomic_modifier => "`!`".to_owned(),
                GrammarRule::opening_brace => "`{`".to_owned(),
                GrammarRule::closing_brace => "`}`".to_owned(),
                GrammarRule::opening_paren => "`(`".to_owned(),
                GrammarRule::positive_predicate_operator => "`&`".to_owned(),
                GrammarRule::negative_predicate_operator => "`!`".to_owned(),
                GrammarRule::sequence_operator => "`&`".to_owned(),
                GrammarRule::choice_operator => "`|`".to_owned(),
                GrammarRule::optional_operator => "`?`".to_owned(),
                GrammarRule::repeat_operator => "`*`".to_owned(),
                GrammarRule::repeat_once_operator => "`+`".to_owned(),
                GrammarRule::comma => "`,`".to_owned(),
                GrammarRule::closing_paren => "`)`".to_owned(),
                GrammarRule::quote => "`\"`".to_owned(),
                GrammarRule::insensitive_string => "`^`".to_owned(),
                GrammarRule::range_operator => "`..`".to_owned(),
                GrammarRule::single_quote => "`'`".to_owned(),
>>>>>>> 18b405c4
                other_rule => format!("{:?}", other_rule)
            })
        )
    };

    fn format_errors<Errors: IntoIterator>(errors: Errors) -> String where Errors::Item: Display {
        errors.into_iter()
              .map(|error| { format!("{}", error) })
              .collect::<Vec<_>>()
              .join("\n\n")
    }

    let defaults = validator::validate_pairs(pairs.clone()).unwrap_or_else(|e| panic!(format_errors(e)));
    let ast = parser::consume_rules(pairs).unwrap_or_else(|e| panic!(format_errors(e)));
    let optimized = optimizer::optimize(ast);
    let generated = generator::generate(name, optimized, defaults);

    generated.as_ref().parse().unwrap()
}

fn read_file<P: AsRef<Path>>(path: P) -> io::Result<String> {
    let mut file = File::open(path.as_ref())?;
    let mut string = String::new();
    file.read_to_string(&mut string)?;
    Ok(string)
}

fn parse_derive(source: String) -> (Ident, String) {
    let ast = syn::parse_derive_input(&source).unwrap();
    let name = Ident::new(ast.ident.as_ref());

    let grammar: Vec<_> = ast.attrs
        .iter()
        .filter(|attr| match attr.value {
            MetaItem::NameValue(ref ident, _) => format!("{}", ident) == "grammar",
            _ => false
        })
        .collect();

    let filename = match grammar.len() {
        0 => panic!("a grammar file needs to be provided with the #[grammar(\"...\")] attribute"),
        1 => get_filename(grammar[0]),
        _ => panic!("only 1 grammar file can be provided")
    };

    (name, filename)
}

fn get_filename(attr: &Attribute) -> String {
    if let MetaItem::NameValue(_, ref lit) = attr.value {
        if let &Lit::Str(ref string, _) = lit {
            string.clone()
        } else {
            panic!("grammar attribute must be a string")
        }
    } else {
        unreachable!();
    }
}

#[cfg(test)]
mod tests {
    use super::parse_derive;

    #[test]
    fn derive_ok() {
        let definition = "
            #[other_attr]
            #[grammar = \"myfile.pest\"]
            pub struct MyParser<'a, T>;
        ";
        let (_, filename) = parse_derive(definition.to_owned());

        assert_eq!(filename, "myfile.pest");
    }

    #[test]
    #[should_panic(expected = "only 1 grammar file can be provided")]
    fn derive_multiple_grammars() {
        let definition = "
            #[other_attr]
            #[grammar = \"myfile1.pest\"]
            #[grammar = \"myfile2.pest\"]
            pub struct MyParser<'a, T>;
        ";
        parse_derive(definition.to_owned());
    }

    #[test]
    #[should_panic(expected = "grammar attribute must be a string")]
    fn derive_wrong_arg() {
        let definition = "
            #[other_attr]
            #[grammar = 1]
            pub struct MyParser<'a, T>;
        ";
        parse_derive(definition.to_owned());
    }
}<|MERGE_RESOLUTION|>--- conflicted
+++ resolved
@@ -230,29 +230,17 @@
 #![doc(html_root_url = "https://docs.rs/pest_derive")]
 #![recursion_limit = "256"]
 
-<<<<<<< HEAD
 extern crate pest;
 extern crate pest_meta;
-=======
-#[cfg(test)]
-#[macro_use]
-extern crate pest;
-#[cfg(not(test))]
-extern crate pest;
-
->>>>>>> 18b405c4
+
 extern crate proc_macro;
 #[macro_use]
 extern crate quote;
 extern crate syn;
 
 use std::env;
-<<<<<<< HEAD
-use std::fmt::Display;
-=======
 use std::fs::File;
 use std::io::{self, Read};
->>>>>>> 18b405c4
 use std::path::Path;
 
 use pest::Parser;
@@ -264,7 +252,8 @@
 mod optimizer;
 
 use pest_meta::parser::{self, PestParser, PestRule};
-use pest_meta::{ast, validator};
+use pest_meta::{ast, validator, unwrap_or_report};
+
 
 #[proc_macro_derive(Parser, attributes(grammar))]
 pub fn derive_parser(input: TokenStream) -> TokenStream {
@@ -283,11 +272,13 @@
         Ok(data) => data,
         Err(error) => panic!("error opening {:?}: {}", file_name, error)
     };
-<<<<<<< HEAD
-    let pairs = match PestParser::parse(PestRule::grammar_rules, input) {
+
+    let pairs = match PestParser::parse(PestRule::grammar_rules, &data) {
         Ok(pairs) => pairs,
-        Err(error) => panic!("error parsing {:?}\n\n{}", file_name, error.renamed_rules(|rule| {
-            match *rule {
+        Err(error) => panic!(
+            "error parsing {:?}\n\n{}",
+            file_name,
+            error.renamed_rules(|rule| { match *rule {
                 PestRule::grammar_rule => "rule".to_owned(),
                 PestRule::assignment_operator => "`=`".to_owned(),
                 PestRule::silent_modifier => "`_`".to_owned(),
@@ -310,53 +301,14 @@
                 PestRule::insensitive_string => "`^`".to_owned(),
                 PestRule::range_operator => "`..`".to_owned(),
                 PestRule::single_quote => "`'`".to_owned(),
-=======
-
-    let input = &data;
-    let pairs = match GrammarParser::parse(GrammarRule::grammar_rules, input) {
-        Ok(pairs) => pairs,
-        Err(error) => panic!(
-            "error parsing {:?}\n\n{}",
-            file_name,
-            error.renamed_rules(|rule| match *rule {
-                GrammarRule::grammar_rule => "rule".to_owned(),
-                GrammarRule::eoi => "end-of-input".to_owned(),
-                GrammarRule::assignment_operator => "`=`".to_owned(),
-                GrammarRule::silent_modifier => "`_`".to_owned(),
-                GrammarRule::atomic_modifier => "`@`".to_owned(),
-                GrammarRule::compound_atomic_modifier => "`$`".to_owned(),
-                GrammarRule::non_atomic_modifier => "`!`".to_owned(),
-                GrammarRule::opening_brace => "`{`".to_owned(),
-                GrammarRule::closing_brace => "`}`".to_owned(),
-                GrammarRule::opening_paren => "`(`".to_owned(),
-                GrammarRule::positive_predicate_operator => "`&`".to_owned(),
-                GrammarRule::negative_predicate_operator => "`!`".to_owned(),
-                GrammarRule::sequence_operator => "`&`".to_owned(),
-                GrammarRule::choice_operator => "`|`".to_owned(),
-                GrammarRule::optional_operator => "`?`".to_owned(),
-                GrammarRule::repeat_operator => "`*`".to_owned(),
-                GrammarRule::repeat_once_operator => "`+`".to_owned(),
-                GrammarRule::comma => "`,`".to_owned(),
-                GrammarRule::closing_paren => "`)`".to_owned(),
-                GrammarRule::quote => "`\"`".to_owned(),
-                GrammarRule::insensitive_string => "`^`".to_owned(),
-                GrammarRule::range_operator => "`..`".to_owned(),
-                GrammarRule::single_quote => "`'`".to_owned(),
->>>>>>> 18b405c4
                 other_rule => format!("{:?}", other_rule)
-            })
-        )
+            }
+        }))
     };
 
-    fn format_errors<Errors: IntoIterator>(errors: Errors) -> String where Errors::Item: Display {
-        errors.into_iter()
-              .map(|error| { format!("{}", error) })
-              .collect::<Vec<_>>()
-              .join("\n\n")
-    }
-
-    let defaults = validator::validate_pairs(pairs.clone()).unwrap_or_else(|e| panic!(format_errors(e)));
-    let ast = parser::consume_rules(pairs).unwrap_or_else(|e| panic!(format_errors(e)));
+
+    let defaults = unwrap_or_report(validator::validate_pairs(pairs.clone()));
+    let ast = unwrap_or_report(parser::consume_rules(pairs));
     let optimized = optimizer::optimize(ast);
     let generated = generator::generate(name, optimized, defaults);
 
