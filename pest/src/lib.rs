--- conflicted
+++ resolved
@@ -339,12 +339,7 @@
     set_call_limit, state, Atomicity, Lookahead, MatchDir, ParseResult, ParserState,
 };
 pub use crate::position::Position;
-<<<<<<< HEAD
-pub use crate::span::{Lines, LinesSpan, Span};
-pub use crate::stack::Stack;
-=======
 pub use crate::span::{merge_spans, Lines, LinesSpan, Span};
->>>>>>> ac0aed3e
 pub use crate::token::Token;
 use core::fmt::Debug;
 use core::hash::Hash;
