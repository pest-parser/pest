// pest. The Elegant Parser
// Copyright (c) 2018 Dragoș Tiselice
//
// Licensed under the Apache License, Version 2.0
// <LICENSE-APACHE or http://www.apache.org/licenses/LICENSE-2.0> or the MIT
// license <LICENSE-MIT or http://opensource.org/licenses/MIT>, at your
// option. All files in the project carrying such notice may not be copied,
// modified, or distributed except according to those terms.

use alloc::format;
use alloc::rc::Rc;
use alloc::string::String;
use alloc::vec::Vec;
use core::fmt;
use core::hash::{Hash, Hasher};
use core::iter::Filter;
use core::ptr;
use core::str;

#[cfg(feature = "pretty-print")]
use serde::ser::SerializeStruct;

use super::flat_pairs::{self, FlatPairs};
use super::line_index::LineIndex;
use super::pair::{self, Pair};
use super::queueable_token::QueueableToken;
use super::tokens::{self, Tokens};
use crate::RuleType;

/// An iterator over [`Pair`]s. It is created by [`pest::state`] and [`Pair::into_inner`].
///
/// [`Pair`]: struct.Pair.html
/// [`pest::state`]: ../fn.state.html
/// [`Pair::into_inner`]: struct.Pair.html#method.into_inner
#[derive(Clone)]
pub struct Pairs<'i, R> {
    queue: Rc<Vec<QueueableToken<'i, R>>>,
    input: &'i str,
    start: usize,
    end: usize,
    line_index: Rc<LineIndex>,
}

pub fn new<'i, R: RuleType>(
    queue: Rc<Vec<QueueableToken<'i, R>>>,
    input: &'i str,
    line_index: Option<Rc<LineIndex>>,
    start: usize,
    end: usize,
) -> Pairs<'i, R> {
    let line_index = match line_index {
        Some(line_index) => line_index,
        None => Rc::new(LineIndex::new(input)),
    };

    Pairs {
        queue,
        input,
        start,
        end,
        line_index,
    }
}

impl<'i, R: RuleType> Pairs<'i, R> {
    /// Captures a slice from the `&str` defined by the starting position of the first token `Pair`
    /// and the ending position of the last token `Pair` of the `Pairs`. This also captures
    /// the input between those two token `Pair`s.
    ///
    /// # Examples
    ///
    /// ```
    /// # use std::rc::Rc;
    /// # use pest;
    /// # #[allow(non_camel_case_types)]
    /// # #[derive(Clone, Copy, Debug, Eq, Hash, Ord, PartialEq, PartialOrd)]
    /// enum Rule {
    ///     a,
    ///     b
    /// }
    ///
    /// let input = "a b";
    /// let pairs = pest::state(input, |state| {
    ///     // generating Token pairs with Rule::a and Rule::b ...
    /// #     state.rule(Rule::a, |s| s.match_string("a")).and_then(|s| s.skip(1))
    /// #         .and_then(|s| s.rule(Rule::b, |s| s.match_string("b")))
    /// }).unwrap();
    ///
    /// assert_eq!(pairs.as_str(), "a b");
    /// ```
    #[inline]
    pub fn as_str(&self) -> &'i str {
        if self.start < self.end {
            let start = self.pos(self.start);
            let end = self.pos(self.end - 1);
            // Generated positions always come from Positions and are UTF-8 borders.
            &self.input[start..end]
        } else {
            ""
        }
    }

    /// Captures inner token `Pair`s and concatenates resulting `&str`s. This does not capture
    /// the input between token `Pair`s.
    ///
    /// # Examples
    ///
    /// ```
    /// # use std::rc::Rc;
    /// # use pest;
    /// # #[allow(non_camel_case_types)]
    /// # #[derive(Clone, Copy, Debug, Eq, Hash, Ord, PartialEq, PartialOrd)]
    /// enum Rule {
    ///     a,
    ///     b
    /// }
    ///
    /// let input = "a b";
    /// let pairs = pest::state(input, |state| {
    ///     // generating Token pairs with Rule::a and Rule::b ...
    /// #     state.rule(Rule::a, |s| s.match_string("a")).and_then(|s| s.skip(1))
    /// #         .and_then(|s| s.rule(Rule::b, |s| s.match_string("b")))
    /// }).unwrap();
    ///
    /// assert_eq!(pairs.concat(), "ab");
    /// ```
    #[inline]
    pub fn concat(&self) -> String {
        self.clone()
            .fold(String::new(), |string, pair| string + pair.as_str())
    }

    /// Flattens the `Pairs`.
    ///
    /// # Examples
    ///
    /// ```
    /// # use std::rc::Rc;
    /// # use pest;
    /// # #[allow(non_camel_case_types)]
    /// # #[derive(Clone, Copy, Debug, Eq, Hash, Ord, PartialEq, PartialOrd)]
    /// enum Rule {
    ///     a,
    ///     b
    /// }
    ///
    /// let input = "";
    /// let pairs = pest::state(input, |state| {
    ///     // generating nested Token pair with Rule::b inside Rule::a
    /// #     state.rule(Rule::a, |state| {
    /// #         state.rule(Rule::b, |s| Ok(s))
    /// #     })
    /// }).unwrap();
    /// let tokens: Vec<_> = pairs.flatten().tokens().collect();
    ///
    /// assert_eq!(tokens.len(), 4);
    /// ```
    #[inline]
    pub fn flatten(self) -> FlatPairs<'i, R> {
        unsafe { flat_pairs::new(self.queue, self.input, self.start, self.end) }
    }

    /// Finds the first pair that has its node or branch tagged with the provided
    /// label.
    ///
    /// # Examples
    ///
    /// Try to recognize the branch between add and mul
    /// ```
    /// use pest::{state, ParseResult, ParserState};
    /// #[allow(non_camel_case_types)]
    /// #[derive(Clone, Copy, Debug, Eq, Hash, Ord, PartialEq, PartialOrd)]
    /// enum Rule {
    ///     number, // 0..9
    ///     add,    // num + num
    ///     mul,    // num * num
    /// }
    /// fn mark_branch(
    ///     state: Box<ParserState<'_, Rule>>,
    /// ) -> ParseResult<Box<ParserState<'_, Rule>>> {
    ///     expr(state, Rule::mul, "*")
    ///         .and_then(|state| state.tag_node(std::borrow::Cow::Borrowed("mul")))
    ///         .or_else(|state| expr(state, Rule::add, "+"))
    ///         .and_then(|state| state.tag_node(std::borrow::Cow::Borrowed("add")))
    /// }
    /// fn expr<'a>(
    ///     state: Box<ParserState<'a, Rule>>,
    ///     r: Rule,
    ///     o: &'static str,
    /// ) -> ParseResult<Box<ParserState<'a, Rule>>> {
    ///     state.rule(r, |state| {
    ///         state.sequence(|state| {
    ///             number(state)
    ///                 .and_then(|state| state.tag_node(std::borrow::Cow::Borrowed("lhs")))
    ///                 .and_then(|state| state.match_string(o))
    ///                 .and_then(number)
    ///                 .and_then(|state| state.tag_node(std::borrow::Cow::Borrowed("rhs")))
    ///         })
    ///     })
    /// }
    /// fn number(state: Box<ParserState<'_, Rule>>) -> ParseResult<Box<ParserState<'_, Rule>>> {
    ///     state.rule(Rule::number, |state| state.match_range('0'..'9'))
    /// }
    /// let input = "1+2";
    /// let pairs = state(input, mark_branch).unwrap();
    /// assert_eq!(pairs.find_first_tagged("add").unwrap().as_rule(), Rule::add);
    /// assert_eq!(pairs.find_first_tagged("mul"), None);
    /// ```
    #[inline]
    pub fn find_first_tagged(&self, tag: &'i str) -> Option<Pair<'i, R>> {
        self.clone().find_tagged(tag).next()
    }

    /// Returns the iterator over pairs that have their node or branch tagged
    /// with the provided label.
    ///
    /// # Examples
    ///
    /// Try to recognize the node between left and right hand side
    /// ```
    /// use pest::{state, ParseResult, ParserState};
    /// #[allow(non_camel_case_types)]
    /// #[derive(Clone, Copy, Debug, Eq, Hash, Ord, PartialEq, PartialOrd)]
    /// enum Rule {
    ///     number, // 0..9
    ///     add,    // num + num
    ///     mul,    // num * num
    /// }
    /// fn mark_branch(
    ///     state: Box<ParserState<'_, Rule>>,
    /// ) -> ParseResult<Box<ParserState<'_, Rule>>> {
    ///     expr(state, Rule::mul, "*")
    ///         .and_then(|state| state.tag_node(std::borrow::Cow::Borrowed("mul")))
    ///         .or_else(|state| expr(state, Rule::add, "+"))
    ///         .and_then(|state| state.tag_node(std::borrow::Cow::Borrowed("add")))
    /// }
    /// fn expr<'a>(
    ///     state: Box<ParserState<'a, Rule>>,
    ///     r: Rule,
    ///     o: &'static str,
    /// ) -> ParseResult<Box<ParserState<'a, Rule>>> {
    ///     state.rule(r, |state| {
    ///         state.sequence(|state| {
    ///             number(state)
    ///                 .and_then(|state| state.tag_node(std::borrow::Cow::Borrowed("lhs")))
    ///                 .and_then(|state| state.match_string(o))
    ///                 .and_then(number)
    ///                 .and_then(|state| state.tag_node(std::borrow::Cow::Borrowed("rhs")))
    ///         })
    ///     })
    /// }
    /// fn number(state: Box<ParserState<'_, Rule>>) -> ParseResult<Box<ParserState<'_, Rule>>> {
    ///     state.rule(Rule::number, |state| state.match_range('0'..'9'))
    /// }
    ///
    /// let input = "1+2";
    /// let pairs = state(input, mark_branch).unwrap();
    /// let mut left_numbers = pairs.find_tagged("lhs");
    /// assert_eq!(left_numbers.next().unwrap().as_str(), "1");
    /// assert_eq!(left_numbers.next(), None);
    /// ```
    #[inline]
    pub fn find_tagged(
        self,
        tag: &'i str,
    ) -> Filter<FlatPairs<'i, R>, impl FnMut(&Pair<'i, R>) -> bool + '_> {
        self.flatten()
            .filter(move |pair: &Pair<'i, R>| matches!(pair.as_node_tag(), Some(nt) if nt == tag))
    }

    /// Returns the `Tokens` for the `Pairs`.
    ///
    /// # Examples
    ///
    /// ```
    /// # use std::rc::Rc;
    /// # use pest;
    /// # #[allow(non_camel_case_types)]
    /// # #[derive(Clone, Copy, Debug, Eq, Hash, Ord, PartialEq, PartialOrd)]
    /// enum Rule {
    ///     a
    /// }
    ///
    /// let input = "";
    /// let pairs = pest::state(input, |state| {
    ///     // generating Token pair with Rule::a ...
    /// #     state.rule(Rule::a, |s| Ok(s))
    /// }).unwrap();
    /// let tokens: Vec<_> = pairs.tokens().collect();
    ///
    /// assert_eq!(tokens.len(), 2);
    /// ```
    #[inline]
    pub fn tokens(self) -> Tokens<'i, R> {
        tokens::new(self.queue, self.input, self.start, self.end)
    }

    /// Peek at the first inner `Pair` without changing the position of this iterator.
    #[inline]
    pub fn peek(&self) -> Option<Pair<'i, R>> {
        if self.start < self.end {
            Some(unsafe {
                pair::new(
                    Rc::clone(&self.queue),
                    self.input,
                    Rc::clone(&self.line_index),
                    self.start,
                )
            })
        } else {
            None
        }
    }

    /// Generates a string that stores the lexical information of `self` in
    /// a pretty-printed JSON format.
    #[cfg(feature = "pretty-print")]
    pub fn to_json(&self) -> String {
        ::serde_json::to_string_pretty(self).expect("Failed to pretty-print Pairs to json.")
    }

    fn pair(&self) -> usize {
        match self.queue[self.start] {
            QueueableToken::Start {
                end_token_index, ..
            } => end_token_index,
            _ => unreachable!(),
        }
    }

    fn pair_from_end(&self) -> usize {
        match self.queue[self.end - 1] {
            QueueableToken::End {
                start_token_index, ..
            } => start_token_index,
            _ => unreachable!(),
        }
    }

    fn pos(&self, index: usize) -> usize {
        match self.queue[index] {
            QueueableToken::Start { input_pos, .. } | QueueableToken::End { input_pos, .. } => {
                input_pos
            }
        }
    }
}

impl<'i, R: RuleType> ExactSizeIterator for Pairs<'i, R> {
    fn len(&self) -> usize {
        let mut start = self.start;
        let mut count = 0;
        while start < self.end {
            start = match self.queue[start] {
                QueueableToken::Start {
                    end_token_index, ..
                } => end_token_index + 1,
                _ => unreachable!(),
            };
            count += 1;
        }
        count
    }
}

impl<'i, R: RuleType> Iterator for Pairs<'i, R> {
    type Item = Pair<'i, R>;

    fn next(&mut self) -> Option<Self::Item> {
        let pair = self.peek()?;

        self.start = self.pair() + 1;
        Some(pair)
    }

    fn size_hint(&self) -> (usize, Option<usize>) {
        let len = <Self as ExactSizeIterator>::len(self);
        (len, Some(len))
    }
}

impl<'i, R: RuleType> DoubleEndedIterator for Pairs<'i, R> {
    fn next_back(&mut self) -> Option<Self::Item> {
        if self.end <= self.start {
            return None;
        }

        self.end = self.pair_from_end();

        let pair = unsafe {
            pair::new(
                Rc::clone(&self.queue),
                self.input,
                Rc::clone(&self.line_index),
                self.end,
            )
        };

        Some(pair)
    }
}

impl<'i, R: RuleType> fmt::Debug for Pairs<'i, R> {
    fn fmt(&self, f: &mut fmt::Formatter<'_>) -> fmt::Result {
        f.debug_list().entries(self.clone()).finish()
    }
}

impl<'i, R: RuleType> fmt::Display for Pairs<'i, R> {
    fn fmt(&self, f: &mut fmt::Formatter<'_>) -> fmt::Result {
        write!(
            f,
            "[{}]",
            self.clone()
                .map(|pair| format!("{}", pair))
                .collect::<Vec<_>>()
                .join(", ")
        )
    }
}

impl<'i, R: PartialEq> PartialEq for Pairs<'i, R> {
    fn eq(&self, other: &Pairs<'i, R>) -> bool {
        Rc::ptr_eq(&self.queue, &other.queue)
            && ptr::eq(self.input, other.input)
            && self.start == other.start
            && self.end == other.end
    }
}

impl<'i, R: Eq> Eq for Pairs<'i, R> {}

impl<'i, R: Hash> Hash for Pairs<'i, R> {
    fn hash<H: Hasher>(&self, state: &mut H) {
        (&*self.queue as *const Vec<QueueableToken<'i, R>>).hash(state);
        (self.input as *const str).hash(state);
        self.start.hash(state);
        self.end.hash(state);
    }
}

#[cfg(feature = "pretty-print")]
impl<'i, R: RuleType> ::serde::Serialize for Pairs<'i, R> {
    fn serialize<S>(&self, serializer: S) -> Result<S::Ok, S::Error>
    where
        S: ::serde::Serializer,
    {
        let start = self.pos(self.start);
        let end = self.pos(self.end - 1);
        let pairs = self.clone().collect::<Vec<_>>();

        let mut ser = serializer.serialize_struct("Pairs", 2)?;
        ser.serialize_field("pos", &(start, end))?;
        ser.serialize_field("pairs", &pairs)?;
        ser.end()
    }
}

#[cfg(test)]
mod tests {
    use super::super::super::macros::tests::*;
    use super::super::super::Parser;
    use alloc::borrow::ToOwned;
    use alloc::boxed::Box;
    use alloc::format;
    use alloc::vec;
    use alloc::vec::Vec;

    #[test]
    #[cfg(feature = "pretty-print")]
    fn test_pretty_print() {
        let pairs = AbcParser::parse(Rule::a, "abcde").unwrap();

        let expected = r#"{
  "pos": [
    0,
    5
  ],
  "pairs": [
    {
      "pos": [
        0,
        3
      ],
      "rule": "a",
      "inner": {
        "pos": [
          1,
          2
        ],
        "pairs": [
          {
            "pos": [
              1,
              2
            ],
            "rule": "b",
            "inner": "b"
          }
        ]
      }
    },
    {
      "pos": [
        4,
        5
      ],
      "rule": "c",
      "inner": "e"
    }
  ]
}"#;

        assert_eq!(expected, pairs.to_json());
    }

    #[test]
    fn as_str() {
        let pairs = AbcParser::parse(Rule::a, "abcde").unwrap();

        assert_eq!(pairs.as_str(), "abcde");
    }

    #[test]
    fn as_str_empty() {
        let mut pairs = AbcParser::parse(Rule::a, "abcde").unwrap();

        assert_eq!(pairs.nth(1).unwrap().into_inner().as_str(), "");
    }

    #[test]
    fn concat() {
        let pairs = AbcParser::parse(Rule::a, "abcde").unwrap();

        assert_eq!(pairs.concat(), "abce");
    }

    #[test]
    fn pairs_debug() {
        let pairs = AbcParser::parse(Rule::a, "abcde").unwrap();

        #[rustfmt::skip]
        assert_eq!(
            format!("{:?}", pairs),
            "[\
                Pair { rule: a, span: Span { str: \"abc\", start: 0, end: 3 }, inner: [\
                    Pair { rule: b, span: Span { str: \"b\", start: 1, end: 2 }, inner: [] }\
                ] }, \
                Pair { rule: c, span: Span { str: \"e\", start: 4, end: 5 }, inner: [] }\
            ]"
            .to_owned()
        );
    }

    #[test]
    fn pairs_display() {
        let pairs = AbcParser::parse(Rule::a, "abcde").unwrap();

        assert_eq!(
            format!("{}", pairs),
            "[a(0, 3, [b(1, 2)]), c(4, 5)]".to_owned()
        );
    }

    #[test]
    fn iter_for_pairs() {
        let pairs = AbcParser::parse(Rule::a, "abcde").unwrap();
        assert_eq!(
            pairs.map(|p| p.as_rule()).collect::<Vec<Rule>>(),
            vec![Rule::a, Rule::c]
        );
    }

    #[test]
    fn double_ended_iter_for_pairs() {
        let pairs = AbcParser::parse(Rule::a, "abcde").unwrap();
        assert_eq!(
            pairs.rev().map(|p| p.as_rule()).collect::<Vec<Rule>>(),
            vec![Rule::c, Rule::a]
        );
    }

    #[test]
    fn test_line_col() {
        let mut pairs = AbcParser::parse(Rule::a, "abc\nefgh").unwrap();
        let pair = pairs.next().unwrap();
        assert_eq!(pair.as_str(), "abc");
        assert_eq!(pair.line_col(), (1, 1));

        let pair = pairs.next().unwrap();
        assert_eq!(pair.as_str(), "e");
        assert_eq!(pair.line_col(), (2, 1));

        let pair = pairs.next().unwrap();
        assert_eq!(pair.as_str(), "fgh");
        assert_eq!(pair.line_col(), (2, 2));
    }

    #[test]
    fn test_rev_iter_line_col() {
        let mut pairs = AbcParser::parse(Rule::a, "abc\nefgh").unwrap().rev();
        let pair = pairs.next().unwrap();
        assert_eq!(pair.as_str(), "fgh");
        assert_eq!(pair.line_col(), (2, 2));

        let pair = pairs.next().unwrap();
        assert_eq!(pair.as_str(), "e");
        assert_eq!(pair.line_col(), (2, 1));

        let pair = pairs.next().unwrap();
        assert_eq!(pair.as_str(), "abc");
        assert_eq!(pair.line_col(), (1, 1));
    }

    #[test]
<<<<<<< HEAD
    fn exact_size_iter_for_pairs() {
        let pairs = AbcParser::parse(Rule::a, "abc\nefgh").unwrap();
        assert_eq!(pairs.len(), pairs.count());

        let pairs = AbcParser::parse(Rule::a, "abc\nefgh").unwrap().rev();
        assert_eq!(pairs.len(), pairs.count());

        let mut pairs = AbcParser::parse(Rule::a, "abc\nefgh").unwrap();
        let pairs_len = pairs.len();
        let _ = pairs.next().unwrap();
        assert_eq!(pairs.count() + 1, pairs_len);
=======
    fn test_tag_node_branch() {
        use crate::{state, ParseResult, ParserState};
        #[allow(non_camel_case_types)]
        #[derive(Clone, Copy, Debug, Eq, Hash, Ord, PartialEq, PartialOrd)]
        enum Rule {
            number, // 0..9
            add,    // num + num
            mul,    // num * num
        }
        fn mark_branch(
            state: Box<ParserState<'_, Rule>>,
        ) -> ParseResult<Box<ParserState<'_, Rule>>> {
            expr(state, Rule::mul, "*")
                .and_then(|state| state.tag_node(alloc::borrow::Cow::Borrowed("mul")))
                .or_else(|state| expr(state, Rule::add, "+"))
                .and_then(|state| state.tag_node(alloc::borrow::Cow::Borrowed("add")))
        }
        fn expr<'a>(
            state: Box<ParserState<'a, Rule>>,
            r: Rule,
            o: &'static str,
        ) -> ParseResult<Box<ParserState<'a, Rule>>> {
            state.rule(r, |state| {
                state.sequence(|state| {
                    number(state)
                        .and_then(|state| state.tag_node(alloc::borrow::Cow::Borrowed("lhs")))
                        .and_then(|state| state.match_string(o))
                        .and_then(number)
                        .and_then(|state| state.tag_node(alloc::borrow::Cow::Borrowed("rhs")))
                })
            })
        }
        fn number(state: Box<ParserState<'_, Rule>>) -> ParseResult<Box<ParserState<'_, Rule>>> {
            state.rule(Rule::number, |state| state.match_range('0'..'9'))
        }
        let input = "1+2";
        let pairs = state(input, mark_branch).unwrap();
        assert_eq!(pairs.find_first_tagged("add").unwrap().as_rule(), Rule::add);
        assert_eq!(pairs.find_first_tagged("mul"), None);

        let mut left_numbers = pairs.clone().find_tagged("lhs");

        assert_eq!(left_numbers.next().unwrap().as_str(), "1");
        assert_eq!(left_numbers.next(), None);
        let mut right_numbers = pairs.find_tagged("rhs");

        assert_eq!(right_numbers.next().unwrap().as_str(), "2");
        assert_eq!(right_numbers.next(), None);
>>>>>>> 76963f55
    }
}<|MERGE_RESOLUTION|>--- conflicted
+++ resolved
@@ -613,19 +613,6 @@
     }
 
     #[test]
-<<<<<<< HEAD
-    fn exact_size_iter_for_pairs() {
-        let pairs = AbcParser::parse(Rule::a, "abc\nefgh").unwrap();
-        assert_eq!(pairs.len(), pairs.count());
-
-        let pairs = AbcParser::parse(Rule::a, "abc\nefgh").unwrap().rev();
-        assert_eq!(pairs.len(), pairs.count());
-
-        let mut pairs = AbcParser::parse(Rule::a, "abc\nefgh").unwrap();
-        let pairs_len = pairs.len();
-        let _ = pairs.next().unwrap();
-        assert_eq!(pairs.count() + 1, pairs_len);
-=======
     fn test_tag_node_branch() {
         use crate::{state, ParseResult, ParserState};
         #[allow(non_camel_case_types)]
@@ -674,6 +661,19 @@
 
         assert_eq!(right_numbers.next().unwrap().as_str(), "2");
         assert_eq!(right_numbers.next(), None);
->>>>>>> 76963f55
+    }
+
+    #[test]
+    fn exact_size_iter_for_pairs() {
+        let pairs = AbcParser::parse(Rule::a, "abc\nefgh").unwrap();
+        assert_eq!(pairs.len(), pairs.count());
+
+        let pairs = AbcParser::parse(Rule::a, "abc\nefgh").unwrap().rev();
+        assert_eq!(pairs.len(), pairs.count());
+
+        let mut pairs = AbcParser::parse(Rule::a, "abc\nefgh").unwrap();
+        let pairs_len = pairs.len();
+        let _ = pairs.next().unwrap();
+        assert_eq!(pairs.count() + 1, pairs_len);
     }
 }